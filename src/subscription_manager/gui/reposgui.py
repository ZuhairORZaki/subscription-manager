--- conflicted
+++ resolved
@@ -20,11 +20,8 @@
 
 from subscription_manager.gui.utils import handle_gui_exception
 from subscription_manager.gui import widgets
-<<<<<<< HEAD
-from subscription_manager.injection import IDENTITY, require
-=======
-from subscription_manager.injection import IDENTITY, CP_PROVIDER, ENT_DIR, require
->>>>>>> fc2f2621
+
+from subscription_manager.injection import IDENTITY, ENT_DIR, require
 from subscription_manager.gui.storage import MappedListStore
 from subscription_manager.gui.widgets import TextTreeViewColumn, CheckBoxColumn,\
     SelectionWrapper, HasSortableWidget
@@ -45,14 +42,10 @@
                     'gpgcheck_remove_button', 'gpgcheck_edit_button',
                     'baseurl_text', 'no_repos_label_container', 'no_repos_label']
 
-<<<<<<< HEAD
-    def __init__(self, backend, parent):
-=======
     ENTS_PROVIDE_NO_REPOS = _("Attached subscriptions do not provide any repositories.")
     NO_ATTACHED_SUBS = _("No repositories are available without an attached subscription.")
 
-    def __init__(self, parent):
->>>>>>> fc2f2621
+    def __init__(self, backend, parent):
         super(RepositoriesDialog, self).__init__('repositories.glade')
 
         # We require the backend here so that we can always use its version
@@ -62,12 +55,7 @@
         #        changing out from under us.
         self.backend = backend
         self.identity = require(IDENTITY)
-<<<<<<< HEAD
-=======
-        cp_provider = require(CP_PROVIDER)
-        self.overrides = Overrides(cp_provider.get_consumer_auth_cp())
         self.ent_dir = require(ENT_DIR)
->>>>>>> fc2f2621
 
         self.glade.signal_autoconnect({
                 "on_dialog_delete_event": self._on_close,
