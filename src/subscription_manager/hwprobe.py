#
# Module to probe Hardware info from the system
#
# Copyright (c) 2010 Red Hat, Inc.
#
# Authors: Pradeep Kilambi <pkilambi@redhat.com>
#
# This software is licensed to you under the GNU General Public License,
# version 2 (GPLv2). There is NO WARRANTY for this software, express or
# implied, including the implied warranties of MERCHANTABILITY or FITNESS
# FOR A PARTICULAR PURPOSE. You should have received a copy of GPLv2
# along with this software; if not, see
# http://www.gnu.org/licenses/old-licenses/gpl-2.0.txt.
#
# Red Hat trademarks are not licensed under GPLv2. No permission is
# granted to use or replicate Red Hat trademarks that are incorporated
# in this software or its documentation.
#

import os
import sys
import signal
import re
import logging
import gettext
_ = gettext.gettext
import ethtool
import socket
import commands
import platform

from subprocess import Popen, PIPE


# Exception classes used by this module.
# from later versions of subprocess, but not there on 2.4, so include our version
class CalledProcessError(Exception):
    """This exception is raised when a process run by check_call() or
    check_output() returns a non-zero exit status.
    The exit status will be stored in the returncode attribute;
    check_output() will also store the output in the output attribute.
    """
    def __init__(self, returncode, cmd, output=None):
        self.returncode = returncode
        self.cmd = cmd
        self.output = output

    def __str__(self):
        return "Command '%s' returned non-zero exit status %d" % (self.cmd, self.returncode)


log = logging.getLogger('rhsm-app.' + __name__)


class DmiInfo(object):

    def __init__(self):
        self.info = self.getDmiInfo()

    def getDmiInfo(self):
        import dmidecode
        dmiinfo = {}
        dmi_data = {
            "dmi.bios.": self._read_dmi(dmidecode.bios),
            "dmi.processor.": self._read_dmi(dmidecode.processor),
            "dmi.baseboard.": self._read_dmi(dmidecode.baseboard),
            "dmi.chassis.": self._read_dmi(dmidecode.chassis),
            "dmi.slot.": self._read_dmi(dmidecode.slot),
            "dmi.system.": self._read_dmi(dmidecode.system),
            "dmi.memory.": self._read_dmi(dmidecode.memory),
            "dmi.connector.": self._read_dmi(dmidecode.connector),
        }

        try:
            for tag, func in dmi_data.items():
                dmiinfo = self._get_dmi_data(func, tag, dmiinfo)
        except Exception, e:
            log.warn(_("Error reading system DMI information: %s"), e)
        return dmiinfo

    def _read_dmi(self, func):
        try:
            return func()
        except Exception, e:
            log.warn(_("Error reading system DMI information with %s: %s"), func, e)
            return None

    def _get_dmi_data(self, func, tag, ddict):
        for key, value in func.items():
            for key1, value1 in value['data'].items():
                if not isinstance(value1, str):
                    continue
                nkey = ''.join([tag, key1.lower()]).replace(" ", "_")
                ddict[nkey] = str(value1)

        return ddict


class Hardware:

    def __init__(self):
        self.allhw = {}

    def getUnameInfo(self):

        uname_data = os.uname()
        uname_keys = ('uname.sysname', 'uname.nodename', 'uname.release',
                      'uname.version', 'uname.machine')
        self.unameinfo = dict(zip(uname_keys, uname_data))
        self.allhw.update(self.unameinfo)
        return self.unameinfo

    def getReleaseInfo(self):
        distro_keys = ('distribution.name', 'distribution.version',
                       'distribution.id')
        self.releaseinfo = dict(zip(distro_keys, self.getDistribution()))
        self.allhw.update(self.releaseinfo)
        return self.releaseinfo

    def _open_release(self, filename):
        return open(filename, 'r')

    # this version os very RHEL/Fedora specific...
    def getDistribution(self):

        if hasattr(platform, 'linux_distribution'):
            return platform.linux_distribution()

        # from platform.py from python2.
        _lsb_release_version = re.compile(r'(.+)'
                                          ' release '
                                          '([\d.]+)'
                                          '[^(]*(?:\((.+)\))?')
        f = self._open_release('/etc/redhat-release')
        firstline = f.readline()
        f.close()

        version = "unknown"
        distname = "unknown"
        id = "unknown"

        m = _lsb_release_version.match(firstline)

        if m is not None:
            return tuple(m.groups())

        return distname, version, id

    def getMemInfo(self):
        self.meminfo = {}

        # most of this mem info changes constantly, which makes decding
        # when to update facts painful, so lets try to just collect the
        # useful bits

        useful = ["MemTotal", "SwapTotal"]
        try:
            parser = re.compile(r'^(?P<key>\S*):\s*(?P<value>\d*)\s*kB')
            memdata = open('/proc/meminfo')
            for info in memdata:
                match = parser.match(info)
                if not match:
                    continue
                key, value = match.groups(['key', 'value'])
                if key in useful:
                    nkey = '.'.join(["memory", key.lower()])
                    self.meminfo[nkey] = "%s" % int(value)
        except:
            print _("Error reading system memory information:"), sys.exc_type
        self.allhw.update(self.meminfo)
        return self.meminfo

    def _getSocketIdForCpu(self, cpu):
        physical_package_id = "%s/topology/physical_package_id" % cpu

        # this can happen for a couple of cases. xen hosts/guests don't
        # seem to populate this at all. cross arch kvm guests only seem
        # to populate it for cpu0.
        try:
            f = open(physical_package_id)
<<<<<<< HEAD
        except IOError,e:
=======
        except IOError:
>>>>>>> fb7b7bfb
            log.warn("no physical_package_id found for cpu: %s" % cpu)
            return None
        socket_id = f.readline()
        return socket_id

    def getCpuInfo(self):
        # TODO:(prad) Revisit this and see if theres a better way to parse /proc/cpuinfo
        # perhaps across all arches
        self.cpuinfo = {}

        # we also have cpufreq, etc in this dir, so match just the numbs
        cpu_re = r'cpu([0-9]+$)'

        cpu_files = []
        sys_cpu_path = "/sys/devices/system/cpu/"
        for cpu in os.listdir(sys_cpu_path):
            if re.match(cpu_re, cpu):
                cpu_files.append("%s/%s" % (sys_cpu_path, cpu))

        cpu_count = 0
        socket_dict = {}

        for cpu in cpu_files:
            cpu_count = cpu_count + 1
            socket_id = self._getSocketIdForCpu(cpu)

            if socket_id is None:
                continue

            if socket_id not in socket_dict:
                socket_dict[socket_id] = 1
            else:
                socket_dict[socket_id] = socket_dict[socket_id] + 1

        # we didn't detect any cpu socket info, for example
        # xen hosts that do not export any cpu  topology info
        # assume one socket
        num_sockets = len(socket_dict)
        if num_sockets == 0:
            num_sockets = 1
        self.cpuinfo['cpu.cpu_socket(s)'] = num_sockets
<<<<<<< HEAD
        self.cpuinfo['cpu.core(s)_per_socket'] = cpu_count/num_sockets
=======
        self.cpuinfo['cpu.core(s)_per_socket'] = cpu_count / num_sockets
>>>>>>> fb7b7bfb
        self.cpuinfo["cpu.cpu(s)"] = cpu_count
        self.allhw.update(self.cpuinfo)
        return self.cpuinfo

    def getLsCpuInfo(self):
        # if we have `lscpu`, let's use it for facts as well, under
        # the `lscpu` name space

        if not os.access('/usr/bin/lscpu', os.R_OK):
            return

        self.lscpuinfo = {}
        try:
            cpudata = commands.getstatusoutput('LANG=en_US.UTF-8 /usr/bin/lscpu')[-1].split('\n')
            for info in cpudata:
                key, value = info.split(":")
                nkey = '.'.join(["lscpu", key.lower().strip().replace(" ", "_")])
                self.lscpuinfo[nkey] = "%s" % value.strip()
        except:
            print _("Error reading system cpu information:"), sys.exc_type
        self.allhw.update(self.lscpuinfo)
        return self.lscpuinfo

    def getNetworkInfo(self):
        self.netinfo = {}
        try:
            self.netinfo['network.hostname'] = socket.gethostname()
            try:
                self.netinfo['network.ipaddr'] = socket.gethostbyname(self.netinfo['network.hostname'])
            except:
                self.netinfo['network.ipaddr'] = "127.0.0.1"
        except:
            print _("Error reading networking information:"), sys.exc_type
        self.allhw.update(self.netinfo)
        return self.netinfo

    def getNetworkInterfaces(self):
        netinfdict = {}
        metakeys = ['hwaddr', 'ipaddr', 'netmask', 'broadcast']
        try:
            for interface in ethtool.get_devices():
                for mkey in metakeys:
                    key = '.'.join(['net.interface', interface, mkey])
                    try:
                        netinfdict[key] = getattr(
                                            ethtool, 'get_' + mkey)(interface)
                    except:
                        netinfdict[key] = "unknown"
        except:
            print _("Error reading net Interface information:"), sys.exc_type
        self.allhw.update(netinfdict)
        return netinfdict

    def getVirtInfo(self):
        virt_dict = {}

        try:
            host_type = self._get_output('virt-what')
            virt_dict['virt.host_type'] = host_type

            # If this is blank, then not a guest
            virt_dict['virt.is_guest'] = bool(host_type)
        # TODO:  Should this only catch OSErrors?
        except:
            # Otherwise there was an error running virt-what - who knows
            virt_dict['virt.is_guest'] = 'Unknown'

        self.allhw.update(virt_dict)
        return virt_dict

    def _get_output(self, cmd):
        signal.signal(signal.SIGPIPE, signal.SIG_DFL)

        process = Popen([cmd], stdout=PIPE)
        output = process.communicate()[0].strip()

        signal.signal(signal.SIGPIPE, signal.SIG_IGN)

        returncode = process.poll()
        if returncode:
            raise CalledProcessError(returncode, cmd, output=output)

        return output

    def getPlatformSpecificInfo(self):
        """
        Read and parse data that comes from platform specific interfaces.
        This is only dmi/smbios data for now (which isn't on ppc/s390).
        """

        no_dmi_arches = ['ppc', 'ppc64', 's390', 's390x']
        arch = platform.machine()
        if arch in no_dmi_arches:
            log.debug("not looking for dmi info due to system arch '%s'" % arch)
            platform_specific_info = {}
        else:
            platform_specific_info = DmiInfo().info
        self.allhw.update(platform_specific_info)

    def getAll(self):
        hardware_methods = [self.getUnameInfo,
                            self.getReleaseInfo,
                            self.getMemInfo,
                            self.getCpuInfo,
                            self.getLsCpuInfo,
                            self.getNetworkInfo,
                            self.getNetworkInterfaces,
                            self.getVirtInfo,
                            self.getPlatformSpecificInfo]
        # try each hardware method, and try/except around, since
        # these tend to be fragile
        for hardware_method in hardware_methods:
            try:
                hardware_method()
            except Exception, e:
                log.warn("Hardware detection failed: %s" % e)

        import dmidecode
        dmiwarnings = dmidecode.get_warnings()
        if dmiwarnings:
            log.warn(_("Error reading system DMI information: %s"), dmiwarnings)
<<<<<<< HEAD
            dmidecode.clear_warnings() 
=======
            dmidecode.clear_warnings()
>>>>>>> fb7b7bfb
        return self.allhw


if __name__ == '__main__':
    for hkey, hvalue in Hardware().getAll().items():
        print "'%s' : '%s'" % (hkey, hvalue)<|MERGE_RESOLUTION|>--- conflicted
+++ resolved
@@ -178,11 +178,7 @@
         # to populate it for cpu0.
         try:
             f = open(physical_package_id)
-<<<<<<< HEAD
-        except IOError,e:
-=======
         except IOError:
->>>>>>> fb7b7bfb
             log.warn("no physical_package_id found for cpu: %s" % cpu)
             return None
         socket_id = f.readline()
@@ -224,11 +220,7 @@
         if num_sockets == 0:
             num_sockets = 1
         self.cpuinfo['cpu.cpu_socket(s)'] = num_sockets
-<<<<<<< HEAD
-        self.cpuinfo['cpu.core(s)_per_socket'] = cpu_count/num_sockets
-=======
         self.cpuinfo['cpu.core(s)_per_socket'] = cpu_count / num_sockets
->>>>>>> fb7b7bfb
         self.cpuinfo["cpu.cpu(s)"] = cpu_count
         self.allhw.update(self.cpuinfo)
         return self.cpuinfo
@@ -350,11 +342,7 @@
         dmiwarnings = dmidecode.get_warnings()
         if dmiwarnings:
             log.warn(_("Error reading system DMI information: %s"), dmiwarnings)
-<<<<<<< HEAD
-            dmidecode.clear_warnings() 
-=======
             dmidecode.clear_warnings()
->>>>>>> fb7b7bfb
         return self.allhw
 
 
